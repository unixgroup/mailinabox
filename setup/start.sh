#!/bin/bash
# This is the entry point for configuring the system.
#####################################################

source setup/functions.sh # load our functions

<<<<<<< HEAD
# Check system setup: Are we running as root on Ubuntu 14.04 on a
# machine with enough memory? If not, this shows an error and exits.
. setup/preflight.sh
=======
# Check system setup.

# Are we running as root?
if [[ $EUID -ne 0 ]]; then
	echo "This script must be run as root. Please re-run like this:"
	echo
	echo "sudo setup/start.sh"
	echo
	exit
fi

# Check that we are running on Ubuntu 14.04 LTS (or 14.04.xx).
if [ "`lsb_release -d | sed 's/.*:\s*//' | sed 's/14\.04\.[0-9]/14.04/' `" != "Ubuntu 14.04 LTS" ]; then
	echo "Mail-in-a-Box only supports being installed on Ubuntu 14.04, sorry. You are running:"
	echo
	lsb_release -d | sed 's/.*:\s*//'
	echo
	echo "We can't write scripts that run on every possible setup, sorry."
	exit
fi

# Check that we have enough memory. Skip the check if we appear to be
# running inside of Vagrant, because that's really just for testing.
TOTAL_PHYSICAL_MEM=$(free -m | grep ^Mem: | sed "s/^Mem: *\([0-9]*\).*/\1/")
if [ $TOTAL_PHYSICAL_MEM -lt 768 ]; then
if [ ! -d /vagrant ]; then
	echo "Your Mail-in-a-Box needs more than $TOTAL_PHYSICAL_MEM MB RAM."
	echo "Please provision a machine with at least 768 MB, 1 GB recommended."
	exit
fi
fi

if [ -t 0 ]; then
	# In an interactive shell...
	echo
	echo "Hello and thanks for deploying a Mail-in-a-Box!"
	echo "-----------------------------------------------"
	echo
	echo "I'm going to ask you a few questions. To change your answers later,"
	echo "just re-run this script."
fi
>>>>>>> 09d2a08c

# Recall the last settings used if we're running this a second time.
if [ -f /etc/mailinabox.conf ]; then
	# Run any system migrations before proceeding. Since this is a second run,
	# we assume we have Python already installed.
	setup/migrate.py --migrate

	# Load the old .conf file to get existing configuration options loaded
	# into variables with a DEFAULT_ prefix.
	cat /etc/mailinabox.conf | sed s/^/DEFAULT_/ > /tmp/mailinabox.prev.conf
	source /tmp/mailinabox.prev.conf
	rm -f /tmp/mailinabox.prev.conf
fi

# Ask the user for the PRIMARY_HOSTNAME, PUBLIC_IP, PUBLIC_IPV6, and CSR_COUNTRY
# if values have not already been set in environment variables. When running
# non-interactively, be sure to set values for all!
. setup/questions.sh

# Automatic configuration, e.g. as used in our Vagrant configuration.
if [ "$PUBLIC_IP" = "auto" ]; then
	# Use a public API to get our public IP address, or fall back to local network configuration.
	PUBLIC_IP=$(get_publicip_from_web_service 4 || get_default_privateip 4)
fi
if [ "$PUBLIC_IPV6" = "auto" ]; then
	# Use a public API to get our public IPv6 address, or fall back to local network configuration.
	PUBLIC_IPV6=$(get_publicip_from_web_service 6 || get_default_privateip 6)
fi
if [ "$PRIMARY_HOSTNAME" = "auto-easy" ]; then
	# Generate a probably-unique subdomain under our justtesting.email domain.
	PRIMARY_HOSTNAME=`echo $PUBLIC_IP | sha1sum | cut -c1-5`.justtesting.email
fi

# Show the configuration, since the user may have not entered it manually.
echo
echo "Primary Hostname: $PRIMARY_HOSTNAME"
echo "Public IP Address: $PUBLIC_IP"
if [ ! -z "$PUBLIC_IPV6" ]; then
	echo "Public IPv6 Address: $PUBLIC_IPV6"
fi
if [ "$PRIVATE_IP" != "$PUBLIC_IP" ]; then
	echo "Private IP Address: $PRIVATE_IP"
fi
if [ "$PRIVATE_IPV6" != "$PUBLIC_IPV6" ]; then
	echo "Private IPv6 Address: $PRIVATE_IPV6"
fi
echo

# Run some network checks to make sure setup on this machine makes sense.
if [ -z "$SKIP_NETWORK_CHECKS" ]; then
	. setup/network-checks.sh
fi

# Create the user named "user-data" and store all persistent user
# data (mailboxes, etc.) in that user's home directory.
if [ -z "$STORAGE_ROOT" ]; then
	STORAGE_USER=user-data
	if [ ! -d /home/$STORAGE_USER ]; then useradd -m $STORAGE_USER; fi
	STORAGE_ROOT=/home/$STORAGE_USER
	mkdir -p $STORAGE_ROOT
	echo $(setup/migrate.py --current) > $STORAGE_ROOT/mailinabox.version
	chown $STORAGE_USER.$STORAGE_USER $STORAGE_ROOT/mailinabox.version
fi

# Save the global options in /etc/mailinabox.conf so that standalone
# tools know where to look for data.
cat > /etc/mailinabox.conf << EOF;
STORAGE_USER=$STORAGE_USER
STORAGE_ROOT=$STORAGE_ROOT
PRIMARY_HOSTNAME=$PRIMARY_HOSTNAME
PUBLIC_IP=$PUBLIC_IP
PUBLIC_IPV6=$PUBLIC_IPV6
PRIVATE_IP=$PRIVATE_IP
PRIVATE_IPV6=$PRIVATE_IPV6
CSR_COUNTRY=$CSR_COUNTRY
EOF

# Start service configuration.
. setup/system.sh
. setup/ssl.sh
. setup/dns.sh
. setup/mail-postfix.sh
. setup/mail-dovecot.sh
. setup/mail-users.sh
. setup/dkim.sh
. setup/spamassassin.sh
. setup/web.sh
. setup/webmail.sh
. setup/owncloud.sh
. setup/zpush.sh
. setup/management.sh

# Write the DNS and nginx configuration files.
sleep 5 # wait for the daemon to start
curl -s -d POSTDATA --user $(</var/lib/mailinabox/api.key): http://127.0.0.1:10222/dns/update
curl -s -d POSTDATA --user $(</var/lib/mailinabox/api.key): http://127.0.0.1:10222/web/update

# If there aren't any mail users yet, create one.
. setup/firstuser.sh

# Done.
echo
echo "-----------------------------------------------"
echo
echo Your Mail-in-a-Box is running.
echo
echo Please log in to the control panel for further instructions at:
echo
if management/status_checks.py --check-primary-hostname; then
	# Show the nice URL if it appears to be resolving and has a valid certificate.
	echo https://$PRIMARY_HOSTNAME/admin
	echo
	echo If there are problems with this URL, instead use:
	echo
fi
echo https://$PUBLIC_IP/admin
echo
echo You will be alerted that the website has an invalid certificate. Check that
echo the certificate fingerprint matches:
echo
openssl x509 -in $STORAGE_ROOT/ssl/ssl_certificate.pem -noout -fingerprint \
        | sed "s/SHA1 Fingerprint=//"
echo
echo Then you can confirm the security exception and continue.
echo
<|MERGE_RESOLUTION|>--- conflicted
+++ resolved
@@ -4,53 +4,9 @@
 
 source setup/functions.sh # load our functions
 
-<<<<<<< HEAD
 # Check system setup: Are we running as root on Ubuntu 14.04 on a
 # machine with enough memory? If not, this shows an error and exits.
 . setup/preflight.sh
-=======
-# Check system setup.
-
-# Are we running as root?
-if [[ $EUID -ne 0 ]]; then
-	echo "This script must be run as root. Please re-run like this:"
-	echo
-	echo "sudo setup/start.sh"
-	echo
-	exit
-fi
-
-# Check that we are running on Ubuntu 14.04 LTS (or 14.04.xx).
-if [ "`lsb_release -d | sed 's/.*:\s*//' | sed 's/14\.04\.[0-9]/14.04/' `" != "Ubuntu 14.04 LTS" ]; then
-	echo "Mail-in-a-Box only supports being installed on Ubuntu 14.04, sorry. You are running:"
-	echo
-	lsb_release -d | sed 's/.*:\s*//'
-	echo
-	echo "We can't write scripts that run on every possible setup, sorry."
-	exit
-fi
-
-# Check that we have enough memory. Skip the check if we appear to be
-# running inside of Vagrant, because that's really just for testing.
-TOTAL_PHYSICAL_MEM=$(free -m | grep ^Mem: | sed "s/^Mem: *\([0-9]*\).*/\1/")
-if [ $TOTAL_PHYSICAL_MEM -lt 768 ]; then
-if [ ! -d /vagrant ]; then
-	echo "Your Mail-in-a-Box needs more than $TOTAL_PHYSICAL_MEM MB RAM."
-	echo "Please provision a machine with at least 768 MB, 1 GB recommended."
-	exit
-fi
-fi
-
-if [ -t 0 ]; then
-	# In an interactive shell...
-	echo
-	echo "Hello and thanks for deploying a Mail-in-a-Box!"
-	echo "-----------------------------------------------"
-	echo
-	echo "I'm going to ask you a few questions. To change your answers later,"
-	echo "just re-run this script."
-fi
->>>>>>> 09d2a08c
 
 # Recall the last settings used if we're running this a second time.
 if [ -f /etc/mailinabox.conf ]; then
